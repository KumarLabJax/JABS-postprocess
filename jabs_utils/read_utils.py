import pandas as pd
import numpy as np
import h5py
import json
import os
import re
from datetime import datetime
import scipy
import globalflow as gflow
import cv2

import jabs_utils.project_utils as putils
from jabs_utils.bout_utils import rle, filter_data, get_bout_dists

from typing import Tuple

# Reads in a single file and returns a dataframe of events
# threshold should only be adjusted if you know what you're doing (most ML classifiers expect to be using a 0.5 threshold)
# stitch_bouts is the length of a gap to merge
# filter_bouts is the minimum length of a bout to keep
# trim_time allows the user to read only in a portion of the data (Default of none for reading in all data)
# Note that we carry forward the "pose missing" and "not behavior" events alongside the "behavior" events
def parse_predictions(pred_file: os.path, threshold_min: float=0.5, threshold_max=1.0, interpolate_size: int=0, stitch_bouts: int=0, filter_bouts: int=0, trim_time: Tuple[int, int]=None):
	# Read in the raw data
	with h5py.File(pred_file, 'r') as f:
		data = f['predictions/predicted_class'][:]
		probability = f['predictions/probabilities'][:]
	if trim_time is not None:
		data = data[:,trim_time[0]:trim_time[1]]
		probability = probability[:,trim_time[0]:trim_time[1]]
	# Early exit if no animals had predictions
	if np.shape(data)[0] == 0:
		return pd.DataFrame({'animal_idx':[-1], 'start':[0], 'duration':[0], 'is_behavior':[-1]})
	# Transform probabilities of binary classifier into those of the behavior
	probability[data==0] = 1-probability[data==0]
	# Apply a new threshold
	# Note that when data==-1, this indicates "no pose to predict on"
	data[np.logical_and(probability>=threshold_min, data!=-1)] = 1
	data[np.logical_and(probability<threshold_min, data!=-1)] = 0
	# Unassign any "behavior" bouts that are above the max threshold
	# Note: This should only be used for things like searching for low probability bouts
	if threshold_max < 1:
		data[np.logical_and(probability>threshold_max, data!=-1)] = 0
	# RLE the data
	rle_data = []
	for idx in np.arange(len(data)):
		cur_starts, cur_durations, cur_values = rle(data[idx])
		# Interpolate missing data first
		if interpolate_size > 0:
			cur_starts, cur_durations, cur_values = filter_data(cur_starts, cur_durations, cur_values, max_gap_size=interpolate_size, values_to_remove=[-1])
		# Filter out short gaps next
		if stitch_bouts > 0:
			cur_starts, cur_durations, cur_values = filter_data(cur_starts, cur_durations, cur_values, max_gap_size=stitch_bouts, values_to_remove=[0])
		# Filter out short predictions last
		if filter_bouts > 0:
			cur_starts, cur_durations, cur_values = filter_data(cur_starts, cur_durations, cur_values, max_gap_size=filter_bouts, values_to_remove=[1])
		tmp_df = pd.DataFrame({'animal_idx':idx, 'start':cur_starts, 'duration':cur_durations, 'is_behavior':cur_values})
		rle_data.append(tmp_df)
	rle_data = pd.concat(rle_data).reset_index(drop=True)
	return rle_data

# Makes a rle result of no predictions on any mice
def make_no_predictions(pose_file: os.path):
	pose_v = putils.get_pose_v(pose_file)
	if pose_v == 2:
		n_animals = 1
		n_frames = np.shape(f['poseest/points'])[0]
	elif pose_v == 3:
		with h5py.File(pose_file, 'r') as f:
			n_animals = np.max(f['poseest/instance_count'][:])
			n_frames = np.shape(f['poseest/points'])[0]
	elif pose_v >= 4:
		with h5py.File(pose_file, 'r') as f:
			n_animals = np.shape(f['poseest/instance_id_center'])[0]
			n_frames = np.shape(f['poseest/points'])[0]
	rle_data = []
	for idx in np.arange(n_animals):
		rle_data.append(pd.DataFrame({'animal_idx':idx, 'start':[0], 'duration':[n_frames], 'is_behavior':-1}))
	if len(rle_data)>0:
		rle_data = pd.concat(rle_data).reset_index(drop=True)
	# If no animals exist, just fill some junk data
	else:
		rle_data = pd.DataFrame({'animal_idx':[0], 'start':[0], 'duration':[0], 'is_behavior':[-1]})
	return rle_data

# Reads in JABS bout annotation files and places it in the same format as prodiction RLE
# If no behavior is specified, it will read all behaviors in the file
def parse_jabs_annotations(file, behavior: str=None):
	with open(file, 'r') as f:
		data = json.load(f)
	vid_name = data['file']
	df_list = []
	for animal_idx, labels in data['labels'].items():
		for cur_behavior, annotations in labels.items():
			if behavior is None or behavior == cur_behavior:
				try:
					# Alternative for only reading in positive annotations
					#df_list.append(pd.concat([pd.DataFrame({'animal_idx':[animal_idx], 'behavior':[cur_behavior], 'start':[x['start']], 'duration':[x['end']-x['start']+1], 'is_behavior':[1]}) for x in annotations if x['present']]))
					df_list.append(pd.concat([pd.DataFrame({'animal_idx':[animal_idx], 'behavior':[cur_behavior], 'start':[x['start']], 'duration':[x['end']-x['start']+1], 'is_behavior':[x['present']]}) for x in annotations]))
				except ValueError:
					print(cur_behavior + ' for ' + animal_idx + ' contained no positive annotations, skipping.')
	if len(df_list)>0:
		df_list = pd.concat(df_list)
		df_list['video'] = os.path.splitext(vid_name)[0]
	else:
		df_list = pd.DataFrame({'animal_idx':[], 'behavior':[], 'start':[], 'duration':[], 'is_behavior':[], 'video':[]})
	return df_list


def read_activity_folder(folder: os.path, activity_threshold: float, interpolate_size: int, stitch_bouts: int, filter_bouts: int, smooth: int = 0, forced_pose_v: int = None, linking_dict: dict = None, activity_dict: dict = {}):
	"""Reads in all activity data for a given project folder.

	Args:
		folder: Project folder to read in data. Must be in a standard project format. See `get_poses_in_folder` for more details.
		activity_threshold: Threshold in cm/s for calling an "active" bout
		interpolate_size: Maximum frame gap to interpolate missing behavior calls (no pose)
		stitch_bouts: Maximum frame gap of not-active to merge adjacent active calls
		filter_bouts: Minimum frame duration of an active bout to be considered real
		smooth: Smoothing window on calculation of distance travelled. 0 = no smoothing
		forced_pose_v: Force activity to be calculated based on a specific pose version. v2-5 uses keypoint centroids. v6+ uses segmentation centroid.
		linking_dict: Dictonary of cached identities from `link_identities`
		activity_dict: Dictionary of cached activity data from `read_activity_folder`
	"""
	# Figure out what pose files exist
	files_in_experiment = putils.get_poses_in_folder(folder)
	all_predictions = []
	for cur_file in files_in_experiment:
		# Parse out the video name from the pose file
		video_name = putils.pose_to_video(cur_file)
		date_format = r'\d{4}-\d{2}-\d{2}_\d{2}-\d{2}-\d{2}'
		video_prefix = re.sub('_' + date_format, '', video_name)
		# Extract date from the name
		time_str = re.search(date_format, video_name).group()
		formatted_time = str(datetime.strptime(time_str, '%Y-%m-%d_%H-%M-%S'))
		if cur_file in activity_dict.keys():
			cur_activity = activity_dict[cur_file]
		else:
			try:
				cur_activity = parse_activity(cur_file, smooth=smooth, forced_pose_v=forced_pose_v)
			# Skip any files that raise an error
			except (NotImplementedError, ValueError):
				continue
			activity_dict[cur_file] = cur_activity
		# Convert the raw activity into activity bouts
		# Threshold the activity data
		activity_behavior = (cur_activity > activity_threshold).astype(np.int64)
<<<<<<< HEAD
		activity_behavior[cur_activity<0] = -1
=======
		activity_behavior[cur_activity < 0] = -1
>>>>>>> e604a9e2
		rle_data = []
		for idx in np.arange(len(activity_behavior)):
			cur_starts, cur_durations, cur_values = rle(activity_behavior[idx])
			# Interpolate missing data first
			if interpolate_size > 0:
				cur_starts, cur_durations, cur_values = filter_data(cur_starts, cur_durations, cur_values, max_gap_size=interpolate_size, values_to_remove=[-1])
			# Filter out short gaps next
			if stitch_bouts > 0:
				cur_starts, cur_durations, cur_values = filter_data(cur_starts, cur_durations, cur_values, max_gap_size=stitch_bouts, values_to_remove=[0])
			# Filter out short predictions last
			if filter_bouts > 0:
				cur_starts, cur_durations, cur_values = filter_data(cur_starts, cur_durations, cur_values, max_gap_size=filter_bouts, values_to_remove=[1])
			tmp_df = pd.DataFrame({'animal_idx': idx, 'start': cur_starts, 'duration': cur_durations, 'is_behavior': cur_values})
			tmp_df['distance'] = get_bout_dists(cur_starts, cur_durations, cur_activity[idx])
			rle_data.append(tmp_df)
		rle_data = pd.concat(rle_data).reset_index(drop=True)
		# Toss data into the full matrix
		rle_data['time'] = formatted_time
		rle_data['exp_prefix'] = video_prefix
		rle_data['video_name'] = video_name
		all_predictions.append(rle_data)
	all_predictions = pd.concat(all_predictions).reset_index(drop=True)
	# Correct for identities across videos
	if linking_dict is None:
		linking_dict = link_identities(folder)
	all_predictions['longterm_idx'] = [linking_dict[x][y] if x in linking_dict.keys() and y in linking_dict[x].keys() else -1 for x, y in zip(all_predictions['video_name'].values, all_predictions['animal_idx'])]
	return all_predictions, linking_dict, activity_dict


def parse_activity(pose_file: os.path, smooth: int = 0, forced_pose_v: int = None):
	"""Reads in activity data for a single file.

	Args:
		pose_file: file to read in activity from
		smooth: smoothing window
		forced_pose_v: optional pose version to downgrade to
	"""
	pose_v = putils.get_pose_v(pose_file)
	if forced_pose_v is not None:
		assert pose_v >= forced_pose_v
		pose_v = forced_pose_v

	with h5py.File(pose_file, 'r') as f:
		if 'cm_per_pixel' in f['poseest'].attrs:
			cm_per_px = f['poseest'].attrs['cm_per_pixel']
		else:
			raise ValueError('Activity cannot be calculated without cm_per_px value')
	# Read in the data to produce a center_data variable which is of shape [n_frame, n_animal, 2] containing all [x,y] centers
	if pose_v < 6:
		pose_data = read_pose_file(pose_file, forced_pose_v)
		if pose_data.shape[1] == 0:
			raise ValueError('Pose file didn\'t have any animals to calculate distance')
		center_data = np.zeros([pose_data.shape[0], pose_data.shape[1], 2])
		for frame in np.arange(len(pose_data)):
			for cur_animal in range(pose_data.shape[1]):
				# Ignore tail points for convex hull/center
				center_data[frame, cur_animal, :] = get_pose_center(pose_data[frame, cur_animal, :10, :])
	elif pose_v == 6:
		raise NotImplementedError('Pose v6 distance not supported yet.')
	else:
		raise NotImplementedError('Pose version not detected for ' + str(pose_file) + ' (' + str(pose_v) + '). Cannot interpret data.')
	# Mask out missing data before calculating gradients (distances)
	center_data = np.ma.array(center_data, mask=np.tile(np.expand_dims(np.all(center_data == 0, axis=2), axis=-1), [1, 1, 2]))
	dists = np.gradient(center_data, axis=0)
	dists = np.hypot(dists[:, :, 0], dists[:, :, 1])
	# We need to fill the data before the smoothing because the convolve doesn't operate on masked arrays
	# We happen to use a fill value of 0 to not corrupt actual distances in averages too badly
	dists.fill_value = 0
	dists_mask = dists.mask
	dists = dists.filled()
	# Smooth if requested
	if smooth > 0:
		smoothed_dists = []
		for animal_idx in np.arange(np.shape(dists)[1]):
			# Mean smooth using convolve
			smoothed_dists.append(scipy.signal.fftconvolve(dists[:, animal_idx], np.ones([smooth])/ smooth, mode='same'))
		dists = np.stack(smoothed_dists, axis=1)
	# Finally convert to pixel space
	dists = dists * cm_per_px
	# Fix any negative values
	dists[dists_mask] = -1
	# Return the filled matrix transposed (distances stored as animal_id x frame)
	return dists.T


def read_pose_file(pose_file: os.path, force_version: int=None) -> np.ndarray:
	"""Reads pose data from a pose file.

	Args:
		pose_file: The pose file to read
		force_version: Ignore the version inside the pose file and retrieve the older version data. Forced version must be < version of file.

	Returns:
		numpy array of the pose data in shape [frame, animal, keypoint, 2]. Keypoints are x,y and are in pixel units

		Animal data returned is sorted by identity. Data without predictions stores 0,0 keypoints. Pose_v3 gets collapsed into pseudo-identities using the same approach that JABS uses.
	"""
	with h5py.File(pose_file, 'r') as f:
		if 'version' in f['poseest'].attrs:
			detected_pose_version = f['poseest'].attrs['version'][0]
		else:
			detected_pose_version = 2
	if force_version:
		if force_version == 2 and detected_pose_version != 2:
			raise ValueError('Multi mouse files cannot be downgraded to single mouse pose for reading purposes.')
		elif force_version > detected_pose_version:
			raise ValueError(f'Reading version can only be a downgrade: file version: {detected_pose_version}, request version: {force_version}')
		else:
			detected_pose_version = force_version

	# Single mouse poses
	if detected_pose_version == 2:
		with h5py.File(pose_file, 'r') as f:
			pose_data = f['poseest/points'][:]
		return np.flip(np.expand_dims(pose_data, axis=1), axis=-1)

	# Multi mouse poses
	if detected_pose_version == 3:
		id_key = 'poseest/instance_track_id'
		raise NotImplementedError('pose_v3 reading not implemented yet...')
	elif detected_pose_version > 3:
		id_key = 'poseest/instance_embed_id'

	with h5py.File(pose_file, 'r') as f:
		pose_data = f['poseest/points'][:]
		animal_ids = f[id_key][:]
		if detected_pose_version > 3:
			max_valid_id = f['poseest/instance_id_center'].shape[0]
			animal_ids[animal_ids > max_valid_id] = 0
		id_mask = animal_ids == 0

	# Sort by identity into a full matrix
	sorted_pose_data = np.zeros([pose_data.shape[0], np.max(animal_ids), 12, 2], dtype=pose_data.dtype)
	sorted_pose_data[np.where(id_mask == 0)[0], animal_ids[id_mask == 0] - 1, :, :] = pose_data[id_mask == 0, :, :]
	return np.flip(sorted_pose_data, axis=-1)


def get_pose_center(pose: np.array) -> np.ndarray:
	"""Returns a center of pose using the centroid of a convex hull.

	Args:
		pose: a pose for a single mouse in a single frame. shape of [12, 2]. Any keypoints at location 0,0 are assumed "no prediction
	"""
	tmp_pose = pose[np.all(pose != 0, axis=1), :]
	if len(tmp_pose) > 3:
		convex_hull = cv2.convexHull(tmp_pose.astype(np.float32))
		moments = cv2.moments(convex_hull)
		# If the area is 0, return a default value
		if moments['m00'] == 0:
			return np.array([0,0])
		return np.array([moments['m10']/moments['m00'], moments['m01']/moments['m00']])
	# If we have 1-2 keypoints, just average them.
	elif len(tmp_pose)>0:
		return np.mean(tmp_pose, axis=0)
	else:
		return np.array([0,0])

# Returns a center of a segmentation
def get_segmentation_center(contours: np.array):
	raise NotImplementedError('Segmentation centers not supported yet.')

# Reads in a collection of files related to an experiment in a folder
# Warning: If linking_dict is supplied but does not contain correct keys, it will unassign identity data
def read_experiment_folder(folder: os.path, behavior: str, interpolate_size: int, stitch_bouts: int, filter_bouts: int, linking_dict: dict=None, activity_dict: dict={}):
	# Figure out what pose files exist
	files_in_experiment = putils.get_poses_in_folder(folder)
	all_predictions = []
	for cur_file in files_in_experiment:
		# Parse out the video name from the pose file
		video_name = putils.pose_to_video(cur_file)
		date_format = r'\d{4}-\d{2}-\d{2}_\d{2}-\d{2}-\d{2}'
		video_prefix = re.sub('_' + date_format, '', video_name)
		# Check if there are behavior predictions and read in data appropriately
		prediction_file = putils.pose_to_prediction(cur_file, behavior)
		if os.path.exists(prediction_file):
			predictions = parse_predictions(prediction_file, interpolate_size=interpolate_size, stitch_bouts=stitch_bouts, filter_bouts=filter_bouts)
			# Add in distance traveled during bouts, if available
			if cur_file in activity_dict.keys():
				predictions['distance'] = 0.0
				for idx in np.unique(predictions['animal_idx']):
					if idx != -1:
						rows_to_assign = predictions['animal_idx']==idx
						predictions.loc[rows_to_assign,'distance'] = get_bout_dists(predictions.loc[rows_to_assign,'start'], predictions.loc[rows_to_assign,'duration'], activity_dict[cur_file][idx])
			else:
				pass
		else:
			predictions = make_no_predictions(cur_file)
		# Toss data into the full matrix
		# Extract date from the name
		try:
			# TODO: update date format to also handle just a date (no time)
			time_str = re.search(date_format, video_name).group()
			formatted_time = str(datetime.strptime(time_str, '%Y-%m-%d_%H-%M-%S'))
			predictions['time'] = formatted_time
		except:
			predictions['time'] = 'NA'
		predictions['exp_prefix'] = video_prefix
		predictions['video_name'] = video_name
		all_predictions.append(predictions)
	all_predictions = pd.concat(all_predictions).reset_index(drop=True)
	# Correct for identities across videos
	if np.all(all_predictions['time']!='NA'):
		if linking_dict is None:
			linking_dict = link_identities(folder)
		all_predictions['longterm_idx'] = [linking_dict[x][y] if x in linking_dict.keys() and y in linking_dict[x].keys() else -1 for x,y in zip(all_predictions['video_name'].values, all_predictions['animal_idx'])]
	else:
		all_predictions['longterm_idx'] = all_predictions['animal_idx']
		linking_dict = {}
	return all_predictions, linking_dict

# Reads in all the annotations of a given project folder
def read_project_annotations(folder: os.path, behavior: str=None):
	if re.search('rotta/annotations', folder):
		annotation_folder = folder
	else:
		annotation_folder = folder + '/rotta/annotations/'
	json_files = [x for x in os.listdir(annotation_folder) if os.path.splitext(x)[1] == '.json']
	jabs_annotations = pd.concat([parse_jabs_annotations(annotation_folder + '/' + x) for x in json_files])
	return jabs_annotations

# Definition for cost of matching for use in global flow graph identity linking
class GraphCosts(gflow.StandardGraphCosts):
	def __init__(self, max_track_len: int=2) -> None:
		super().__init__(
			penter=1e-3, pexit=1e-3, beta=0.05, max_obs_time=max_track_len - 1
		)
	def transition_cost(self, x: gflow.FlowNode, y: gflow.FlowNode) -> float:
		tdiff = y.time_index - x.time_index
		# We can just log transform the cosine distances
		# Cosine distance should be from range 0-1
		# We also add 0.1 in between videos to penalize not excluding centers from a video
		# Finally, we add log(0.1) to get a good balance with enter/exits
		logprob = np.log(scipy.spatial.distance.cdist([x.obs], [y.obs], metric='cosine') + 0.1 * tdiff) + np.log(0.1)
		return logprob

# Generates a dictionary of dictionaries to link identities between files
# First layer of dictionaries is the file being translated
# Second layer of dictionaries contains the key of input identity and the value of the identity linked across files
def link_identities(folder: os.path, check_model: bool=False):
	files_in_experiment = putils.get_poses_in_folder(folder)
	vid_names = [putils.pose_to_video(x) for x in files_in_experiment]
	# Read in all the center data
	center_locations = []
	identified_model = None
	for cur_file in files_in_experiment:
		cur_centers, cur_model = read_pose_ids(cur_file)
		# Check that new data conforms to the name of the previous model
		if identified_model is None:
			identified_model = cur_model
		elif check_model:
			assert identified_model == cur_model
		# Transform the data into a better format for indexing
		cur_centers = pd.DataFrame({'file':cur_file, 'id':np.arange(len(cur_centers)), 'centers':[x for x in cur_centers]})
		center_locations.append(cur_centers)
	# center_locations = pd.concat(center_locations)
	center_data = [[observation['centers'] for cur_index, observation in cur_vid.iterrows()] for cur_vid in center_locations]
	# Build and solve the graph
	flowgraph = gflow.build_flow_graph(center_data, GraphCosts(len(center_data)))
	flowdict, ll, num_traj = gflow.solve(flowgraph)
	# Extract the tracks out of the dict
	track_starts = [key for key, val in flowdict['S'].items() if val == 1]
	tracklets = []
	for tracklet_idx, start in enumerate(track_starts):
		# Seed first values
		cur_node = start
		# Format is [global_id, vid_idx, id_in_vid]
		cur_tracklet = [[tracklet_idx, cur_node.time_index, cur_node.obs_index]]
		next_nodes = flowdict[cur_node]
		# Continue until terminated
		while 1 in next_nodes.values():
			next_node_idx = np.argmax(list(next_nodes.values()))
			cur_node = list(next_nodes.keys())[next_node_idx]
			if cur_node == 'T':
				break
			next_nodes = flowdict[cur_node]
			# Since the graph has v and u per observation, only add u
			if cur_node.tag == 'u':
				cur_tracklet.append([tracklet_idx, cur_node.time_index, cur_node.obs_index])
		tracklets.append(cur_tracklet)
	# Re-format into the dict of dicts for easier translation
	tracklets = np.concatenate(tracklets)
	vid_dict = {}
	for i, vid_name in enumerate(vid_names):
		matches_to_add = tracklets[:,1] == i
		if np.any(matches_to_add):
			vid_dict[vid_name] = dict(zip(tracklets[matches_to_add,0], tracklets[matches_to_add,2]))
	return vid_dict

# Helper function for reading a pose files identity data
def read_pose_ids(pose_file: os.path):
	pose_v = pose_v = putils.get_pose_v(pose_file)
	if pose_v == 2:
		raise NotImplementedError('Single mouse pose doesn\'t run on longterm experiments.')
	# No longterm IDs exist, provide a default value of the correct shape
	elif pose_v == 3:
		with h5py.File(pose_file, 'r') as f:
			num_mice = np.max()
			centers = np.zeros([num_mice, 0], dtype=np.float64)
			model_used = 'None'
		# Linking identities across multiple files does not yet support this, so throw an error here
		raise NotImplementedError('Pose v3 identities cannot be linked across videos.')
	elif pose_v >= 4:
		with h5py.File(pose_file, 'r') as f:
			centers = f['poseest/instance_id_center'][:]
			model_used = f['poseest/identity_embeds'].attrs['network']
	return centers, model_used

# Matches a pair of IDs using the cosine distance
# Pairs ids using a hungarian matching algorithm (lowest total cost)
# Currently not used
def hungarian_match_ids(group1, group2):
	dist_mat = scipy.spatial.distance.cdist(group1, group2, metric='cosine')
	row_best, col_best = scipy.optimize.linear_sum_assignment(dist_mat)
	return row_best, col_best<|MERGE_RESOLUTION|>--- conflicted
+++ resolved
@@ -144,11 +144,7 @@
 		# Convert the raw activity into activity bouts
 		# Threshold the activity data
 		activity_behavior = (cur_activity > activity_threshold).astype(np.int64)
-<<<<<<< HEAD
-		activity_behavior[cur_activity<0] = -1
-=======
 		activity_behavior[cur_activity < 0] = -1
->>>>>>> e604a9e2
 		rle_data = []
 		for idx in np.arange(len(activity_behavior)):
 			cur_starts, cur_durations, cur_values = rle(activity_behavior[idx])
