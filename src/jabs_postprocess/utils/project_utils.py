--- conflicted
+++ resolved
@@ -1181,17 +1181,14 @@
             "time",
             "not_behavior_dist",
             "behavior_dist",
-<<<<<<< HEAD
             "behavior_dist_threshold",
             "behavior_dist_seg",
-=======
             "avg_bout_duration",
             "_stats_sample_count",
             "bout_duration_std",
             "bout_duration_var",
             "latency_to_first_prediction",
             "latency_to_last_prediction",
->>>>>>> debe1bb3
         ]
         self._check_fields()
 
